#!/usr/bin/env python
# -*- coding: utf-8 -*-
"""
This module is for evaluating the results
"""
from __future__ import absolute_import
from __future__ import division

import os
import timeit
import torch
import numpy as np
import pandas as pd
from pykg2vec.core.KGMeta import EvaluationMeta
from pykg2vec.utils.logger import Logger
from tqdm import tqdm


class MetricCalculator:
    '''
        MetricCalculator aims to 
        1) address all the statistic tasks.
        2) provide interfaces for querying results.

        MetricCalculator is expected to be used by "evaluation_process".
    '''
    _logger = Logger().get_logger(__name__)

    def __init__(self, config):
        self.config = config 

        self.hr_t = config.knowledge_graph.read_cache_data('hr_t')
        self.tr_h = config.knowledge_graph.read_cache_data('tr_h')

        # (f)mr  : (filtered) mean rank
        # (f)mrr : (filtered) mean reciprocal rank
        # (f)hit : (filtered) hit-k ratio
        self.mr   = {}
        self.fmr  = {}
        self.mrr  = {}
        self.fmrr = {}
        self.hit  = {}
        self.fhit = {}

        self.reset()

    def reset(self):
        # temporarily used buffers and indexes.
        self.rank_head = []
        self.rank_tail = []
        self.f_rank_head = []
        self.f_rank_tail = []
        self.epoch = None
        self.start_time = timeit.default_timer()

    def append_result(self, result):
        predict_tail = result[0]
        predict_head = result[1]

        h,r,t = result[2], result[3], result[4]

        self.epoch = result[5]

        t_rank, f_t_rank = self.get_tail_rank(predict_tail, h, r, t)
        h_rank, f_h_rank = self.get_head_rank(predict_head, h, r, t)

        self.rank_head.append(h_rank)
        self.rank_tail.append(t_rank)
        self.f_rank_head.append(f_h_rank)
        self.f_rank_tail.append(f_t_rank)

    def get_tail_rank(self, tail_candidate, h, r, t):
        """Function to evaluate the tail rank.
           
           Args:
               id_replace_tail (list): List of the predicted tails for the given head, relation pair
               h (int): head id
               r (int): relation id
               t (int): tail id
               hr_t (dict): list of tails for the given hwS and relation pari.

            Returns:
                Tensors: Returns tail rank and filetered tail rank
        """
        trank = 0
        ftrank = 0

        for j in range(len(tail_candidate)):
            val = tail_candidate[-j - 1]
            if val == t:
                break
            else:
                trank += 1
                ftrank += 1
                if val in self.hr_t[(h, r)]:
                    ftrank -= 1
        
        return trank, ftrank

    def get_head_rank(self, head_candidate, h, r, t):
        """Function to evaluate the head rank.
               
           Args:
               head_candidate (list): List of the predicted head for the given tail, relation pair
               h (int): head id
               r (int): relation id
               t (int): tail id

            Returns:
                Tensors: Returns head  rank and filetered head rank
        """
        hrank = 0
        fhrank = 0

        for j in range(len(head_candidate)):
            val = head_candidate[-j - 1]
            if val == h:
                break
            else:
                hrank += 1
                fhrank += 1
                if val in self.tr_h[(t, r)]:
                    fhrank -= 1

        return hrank, fhrank

    def settle(self):
        head_ranks  = np.asarray(self.rank_head, dtype=np.float32)+1
        tail_ranks  = np.asarray(self.rank_tail, dtype=np.float32)+1
        head_franks = np.asarray(self.f_rank_head, dtype=np.float32)+1
        tail_franks = np.asarray(self.f_rank_tail, dtype=np.float32)+1

        ranks  = np.concatenate((head_ranks, tail_ranks)) 
        franks = np.concatenate((head_franks, tail_franks))

        self.mr[self.epoch]   = np.mean(ranks)
        self.mrr[self.epoch]  = np.mean(np.reciprocal(ranks))
        self.fmr[self.epoch]  = np.mean(franks)
        self.fmrr[self.epoch] = np.mean(np.reciprocal(franks))

        for hit in self.config.hits:
            self.hit[(self.epoch, hit)] = np.mean(ranks<=hit, dtype=np.float32)
            self.fhit[(self.epoch, hit)] = np.mean(franks<=hit, dtype=np.float32)

    def get_curr_scores(self):
        scores = {'mr': self.mr[self.epoch], 
                  'fmr':self.fmr[self.epoch],
                  'mrr':self.mrr[self.epoch], 
                  'fmrr':self.fmrr[self.epoch]}
        return scores


    def save_test_summary(self, model_name):
        """Function to save the test of the summary.
               
            Args:
                model_name (str): specify the name of the model. 

        """
        files = os.listdir(str(self.config.path_result))
        l = len([f for f in files if model_name in f if 'Testing' in f])
        with open(str(self.config.path_result / (model_name + '_summary_' + str(l) + '.txt')), 'w') as fh:
            fh.write('----------------SUMMARY----------------\n')
            for key, val in self.config.__dict__.items():
                if 'gpu' in key:
                    continue
                if 'kg_meta' in key or 'knowledge_graph' in key:
                    continue
                if not isinstance(val, str):
                    if isinstance(val, list):
                        v_tmp = '['
                        for i, v in enumerate(val):
                            if i == 0:
                                v_tmp += str(v)
                            else:
                                v_tmp += ',' + str(v)
                        v_tmp += ']'
                        val = v_tmp
                    else:
                        val = str(val)
                fh.write(key + ':' + val + '\n')
            fh.write('-----------------------------------------\n')
            fh.write("\n----------Metadata Info for Dataset:%s----------------" % self.config.knowledge_graph.dataset_name)
            fh.write("Total Training Triples   :%d\n"%self.config.kg_meta.tot_train_triples)
            fh.write("Total Testing Triples    :%d\n"%self.config.kg_meta.tot_test_triples)
            fh.write("Total validation Triples :%d\n"%self.config.kg_meta.tot_valid_triples)
            fh.write("Total Entities           :%d\n"%self.config.kg_meta.tot_entity)
            fh.write("Total Relations          :%d\n"%self.config.kg_meta.tot_relation)
            fh.write("---------------------------------------------")

        columns = ['Epoch', 'Mean Rank', 'Filtered Mean Rank', 'Mean Reciprocal Rank', 'Filtered Mean Reciprocal Rank']
        for hit in self.config.hits:
            columns += ['Hit-%d Ratio'%hit, 'Filtered Hit-%d Ratio'%hit]

        results = []
        for epoch in self.mr.keys():
            res_tmp = [epoch, self.mr[epoch], self.fmr[epoch], self.mrr[epoch], self.fmrr[epoch]]

            for hit in self.config.hits:
                res_tmp.append(self.hit[(epoch, hit)])
                res_tmp.append(self.fhit[(epoch, hit)])

            results.append(res_tmp)

        df = pd.DataFrame(results, columns=columns)

        with open(str(self.config.path_result / (model_name + '_Testing_results_' + str(l) + '.csv')),'a') as fh:
            df.to_csv(fh)

    def display_summary(self):
        """Function to print the test summary."""
        kg = self.config.knowledge_graph
        stop_time = timeit.default_timer()
        test_results = []
        test_results.append('')
        test_results.append("------Test Results for %s: Epoch: %d --- time: %.2f------------" % (kg.dataset_name, self.epoch, stop_time - self.start_time))
        test_results.append('--# of entities, # of relations: %d, %d'%(kg.kg_meta.tot_entity, kg.kg_meta.tot_relation) )
        test_results.append('--mr,  filtered mr             : %.4f, %.4f'%(self.mr[self.epoch], self.fmr[self.epoch]))
        test_results.append('--mrr, filtered mrr            : %.4f, %.4f'%(self.mrr[self.epoch], self.fmrr[self.epoch]))
        for hit in self.config.hits:
            test_results.append('--hits%d                        : %.4f ' % (hit, (self.hit[(self.epoch, hit)])))
            test_results.append('--filtered hits%d               : %.4f ' % (hit, (self.fhit[(self.epoch, hit)])))
        test_results.append("---------------------------------------------------------")
        test_results.append('')
        self._logger.info("\n".join(test_results))


class Evaluator(EvaluationMeta):
    """Class to perform evaluation of the model.

        Args:
            model (object): Model object
            tuning (bool): Flag to denoting tuning if True

        Examples:
            >>> from pykg2vec.utils.evaluator import Evaluator
            >>> evaluator = Evaluator(model=model, tuning=True)
            >>> evaluator.test_batch(Session(), 0)
            >>> acc = evaluator.output_queue.get()
            >>> evaluator.stop()
    """
    _logger = Logger().get_logger(__name__)

    def __init__(self, model, tuning=False):
        self.model = model
        self.tuning = tuning
        self.test_data = self.model.config.knowledge_graph.read_cache_data('triplets_test')
        self.eval_data = self.model.config.knowledge_graph.read_cache_data('triplets_valid')
        self.metric_calculator = MetricCalculator(self.model.config)

    def test_tail_rank(self, h, r, topk=-1):
        if hasattr(self.model, 'predict_tail_rank'):
<<<<<<< HEAD
            # h = h.unsqueeze(0)
            # r = r.unsqueeze(0)
=======
            h = h.unsqueeze(0).to(self.model.config.device)
            r = r.unsqueeze(0).to(self.model.config.device)
>>>>>>> 8a4a36fd
            rank = self.model.predict_tail_rank(h, r, topk=topk)
            return rank.squeeze(0)

        h_batch = torch.LongTensor([h]).repeat([self.model.config.kg_meta.tot_entity]).to(self.model.config.device)
        r_batch = torch.LongTensor([r]).repeat([self.model.config.kg_meta.tot_entity]).to(self.model.config.device)
        entity_array = torch.LongTensor(list(range(self.model.config.kg_meta.tot_entity))).to(self.model.config.device)

        preds = self.model.forward(h_batch, r_batch, entity_array)
        _, rank = torch.topk(preds, k=topk)
        return rank

    def test_head_rank(self, r, t, topk=-1):
        if hasattr(self.model, 'predict_head_rank'):
<<<<<<< HEAD
            # t = t.unsqueeze(0)
            # r = r.unsqueeze(0)
=======
            t = t.unsqueeze(0).to(self.model.config.device)
            r = r.unsqueeze(0).to(self.model.config.device)
>>>>>>> 8a4a36fd
            rank = self.model.predict_head_rank(t, r, topk=topk)
            return rank.squeeze(0)

        entity_array = torch.LongTensor(list(range(self.model.config.kg_meta.tot_entity))).to(self.model.config.device)
        r_batch = torch.LongTensor([r]).repeat([self.model.config.kg_meta.tot_entity]).to(self.model.config.device)
        t_batch = torch.LongTensor([t]).repeat([self.model.config.kg_meta.tot_entity]).to(self.model.config.device)

        preds = self.model.forward(entity_array, r_batch, t_batch)
        _, rank = torch.topk(preds, k=topk)
        return rank

    def test_rel_rank(self, h, t, topk=-1):
        if hasattr(self.model, 'predict_rel_rank'):
<<<<<<< HEAD
            # h = h.unsqueeze(0)
            # t = t.unsqueeze(0)
=======
            h = h.unsqueeze(0).to(self.model.config.device)
            t = t.unsqueeze(0).to(self.model.config.device)
>>>>>>> 8a4a36fd
            rank = self.model.predict_rel_rank(h, t, topk=topk)
            return rank.squeeze(0)

        h_batch = torch.LongTensor([h]).repeat([self.model.config.kg_meta.tot_relation]).to(self.model.config.device)
        rel_array = torch.LongTensor(list(range(self.model.config.kg_meta.tot_relation))).to(self.model.config.device)
        t_batch = torch.LongTensor([t]).repeat([self.model.config.kg_meta.tot_relation]).to(self.model.config.device)

        preds = self.model.forward(h_batch, rel_array, t_batch)
        _, rank = torch.topk(preds, k=topk)
        return rank

    def mini_test(self, epoch=None):
        if self.model.config.test_num == 0:
            tot_valid_to_test = len(self.eval_data)
        else:
            tot_valid_to_test = min(self.model.config.test_num, len(self.eval_data))
        if self.model.config.debug: 
            tot_valid_to_test = 10

        self._logger.info("Mini-Testing on [%d/%d] Triples in the valid set." % (tot_valid_to_test, len(self.eval_data)))
        return self.test(self.eval_data, tot_valid_to_test, epoch=epoch)

    def full_test(self, epoch=None):
        tot_valid_to_test = len(self.test_data)
        if self.model.config.debug:
            tot_valid_to_test  = 10

        self._logger.info("Full-Testing on [%d/%d] Triples in the test set." % (tot_valid_to_test, len(self.test_data)))
        return self.test(self.test_data, tot_valid_to_test, epoch=epoch)

    def test(self, data, num_of_test, epoch=None):
        self.metric_calculator.reset()

        progress_bar = tqdm(range(num_of_test))
        for i in progress_bar:
            h, r, t = data[i].h, data[i].r, data[i].t
            
            # generate head batch and predict heads. Tensorflow handles broadcasting.
            h_tensor = torch.LongTensor([h])
            r_tensor = torch.LongTensor([r]).to(self.model.config.device)
            t_tensor = torch.LongTensor([t]).to(self.model.config.device)

            hrank = self.test_head_rank(r_tensor, t_tensor, self.model.config.kg_meta.tot_entity)
            trank = self.test_tail_rank(h_tensor, r_tensor, self.model.config.kg_meta.tot_entity)

            result_data = [trank.cpu().numpy(), hrank.cpu().numpy(), h, r, t, epoch]

            self.metric_calculator.append_result(result_data)

        self.metric_calculator.settle()
        self.metric_calculator.display_summary()

        if self.metric_calculator.epoch >= self.model.config.epochs - 1:
            self.metric_calculator.save_test_summary(self.model.model_name)

        return self.metric_calculator.get_curr_scores()<|MERGE_RESOLUTION|>--- conflicted
+++ resolved
@@ -250,13 +250,9 @@
 
     def test_tail_rank(self, h, r, topk=-1):
         if hasattr(self.model, 'predict_tail_rank'):
-<<<<<<< HEAD
-            # h = h.unsqueeze(0)
-            # r = r.unsqueeze(0)
-=======
-            h = h.unsqueeze(0).to(self.model.config.device)
-            r = r.unsqueeze(0).to(self.model.config.device)
->>>>>>> 8a4a36fd
+            # TODO: this broke training on ProjE_pointwise
+            # h = h.unsqueeze(0).to(self.model.config.device)
+            # r = r.unsqueeze(0).to(self.model.config.device)
             rank = self.model.predict_tail_rank(h, r, topk=topk)
             return rank.squeeze(0)
 
@@ -270,13 +266,9 @@
 
     def test_head_rank(self, r, t, topk=-1):
         if hasattr(self.model, 'predict_head_rank'):
-<<<<<<< HEAD
-            # t = t.unsqueeze(0)
-            # r = r.unsqueeze(0)
-=======
-            t = t.unsqueeze(0).to(self.model.config.device)
-            r = r.unsqueeze(0).to(self.model.config.device)
->>>>>>> 8a4a36fd
+            # TODO: this broke training on ProjE_pointwise
+            # t = t.unsqueeze(0).to(self.model.config.device)
+            # r = r.unsqueeze(0).to(self.model.config.device)
             rank = self.model.predict_head_rank(t, r, topk=topk)
             return rank.squeeze(0)
 
@@ -290,13 +282,9 @@
 
     def test_rel_rank(self, h, t, topk=-1):
         if hasattr(self.model, 'predict_rel_rank'):
-<<<<<<< HEAD
-            # h = h.unsqueeze(0)
-            # t = t.unsqueeze(0)
-=======
-            h = h.unsqueeze(0).to(self.model.config.device)
-            t = t.unsqueeze(0).to(self.model.config.device)
->>>>>>> 8a4a36fd
+            # TODO: this broke training on ProjE_pointwise
+            # h = h.unsqueeze(0).to(self.model.config.device)
+            # t = t.unsqueeze(0).to(self.model.config.device)
             rank = self.model.predict_rel_rank(h, t, topk=topk)
             return rank.squeeze(0)
 
