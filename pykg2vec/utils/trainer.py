--- conflicted
+++ resolved
@@ -149,59 +149,40 @@
         neg_preds = self.model(neg_h, neg_r, neg_t)
 
         if self.model.model_name.lower() == "rotate":
-            # RotatE: Adversarial Negative Sampling and alpha is the temperature.
-            loss = self.model.criterion(pos_preds, neg_preds, self.config.neg_rate, self.config.alpha)
+            loss = self.model.loss(pos_preds, neg_preds, self.config.neg_rate, self.config.alpha)
         else:
-            # others that use margin-based & pairwise loss function. (uniform or bern)
-            loss = self.model.criterion(pos_preds, neg_preds, self.config.margin)
-
-        # now only NTN uses regularizer,
-        # other pairwise based KGE methods use normalization to regularize parameters.
-        loss += self.model.get_reg()
+            loss = self.model.loss(pos_preds, neg_preds, self.config.margin)
+        loss += self.model.get_reg(None, None, None)
 
         return loss
 
     def train_step_projection(self, h, r, t, hr_t, tr_h):
-<<<<<<< HEAD
-        if self.model.model_name.lower() in ["conve", "tucker", "interacte"]:
-=======
         if self.model.model_name.lower() in ["conve", "tucker", "interacte", "hyper"]:
-            if hasattr(self.config, 'label_smoothing'):
-                hr_t = hr_t * (1.0 - self.config.label_smoothing) + 1.0 / self.config.tot_entity
-                tr_h = tr_h * (1.0 - self.config.label_smoothing) + 1.0 / self.config.tot_entity
-
->>>>>>> 6b081a14
             pred_tails = self.model(h, r, direction="tail")  # (h, r) -> hr_t forward
             pred_heads = self.model(t, r, direction="head")  # (t, r) -> tr_h backward
-            loss = self.model.criterion(pred_heads, pred_tails, tr_h, hr_t, self.config.label_smoothing,
-                                        self.config.tot_entity)
+
+            if hasattr(self.config, 'label_smoothing'):
+                loss = self.model.loss(pred_heads, pred_tails, tr_h, hr_t, self.config.label_smoothing, self.config.tot_entity)
+            else:
+                loss = self.model.loss(pred_heads, pred_tails, tr_h, hr_t, None, None)
         else:
             pred_tails = self.model(h, r, hr_t, direction="tail")  # (h, r) -> hr_t forward
             pred_heads = self.model(t, r, tr_h, direction="head")  # (t, r) -> tr_h backward
-            loss = self.model.criterion(pred_heads, pred_tails)
-
-        loss += self.model.get_reg()
+            loss = self.model.loss(pred_heads, pred_tails)
+        loss += self.model.get_reg(h, r, t)
 
         return loss
 
     def train_step_pointwise(self, h, r, t, target):
         preds = self.model(h, r, t)
-        loss = self.model.criterion(preds, target)
-
-        # for complex & complex-N3 & DistMult & CP & ANALOGY & QuatE & OctonionE
+        loss = self.model.loss(preds, target)
         loss += self.model.get_reg(h, r, t)
         return loss
 
     def train_step_hyperbolic(self, h, r, t, target):
         preds = self.model(h, r, t)
-        loss = self.model.criterion(preds, target)
-        loss += self.model.get_reg()
-        return loss
-
-    def train_step_hyperbolic(self, h, r, t, y):
-        preds = self.model(h, r, t)
-        loss = torch.nn.BCEWithLogitsLoss()(preds, y)
-
+        loss = self.model.loss(preds, target)
+        loss += self.model.get_reg(h, r, t)
         return loss
 
     def train_model(self):
