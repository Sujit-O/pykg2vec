--- conflicted
+++ resolved
@@ -18,16 +18,12 @@
 from pykg2vec.utils.visualization import Visualization
 from pykg2vec.utils.generator import Generator, TrainingStrategy
 from pykg2vec.utils.logger import Logger
-<<<<<<< HEAD
 from tqdm import tqdm 
 import warnings
 warnings.filterwarnings('ignore')
 import torch.optim as optim
 import torch
 import torch.nn.functional as F
-=======
-from tqdm import tqdm
->>>>>>> 2d44673c
 
 
 class Monitor(Enum):
@@ -270,22 +266,22 @@
        
         self.generator.start_one_epoch(num_batch)
         
-<<<<<<< HEAD
-        pbar = tqdm(range(num_batch))
-
-        for batch_idx in pbar:
+        progress_bar = tqdm(range(num_batch))
+
+        for batch_idx in progress_bar:
             data = list(next(self.generator))
             
             self.optimizer.zero_grad()
 
-            # if self.model.training_strategy == TrainingStrategy.PROJECTION_BASED:
-            #     h = tf.convert_to_tensor(data[0], dtype=tf.int32)
-            #     r = tf.convert_to_tensor(data[1], dtype=tf.int32)
-            #     t = tf.convert_to_tensor(data[2], dtype=tf.int32)
-            #     hr_t = data[3]
-            #     rt_h = data[4]
-            #     loss = self.train_step_projection(h, r, t, hr_t, rt_h)
-            if self.model.training_strategy == TrainingStrategy.POINTWISE_BASED:
+            if self.model.training_strategy == TrainingStrategy.PROJECTION_BASED:
+                h = torch.LongTensor(data[0])
+                r = torch.LongTensor(data[1])
+                t = torch.LongTensor(data[2])
+                hr_t = data[3]
+                tr_h = data[4]
+                loss = self.train_step_projection(h, r, t, hr_t, tr_h)
+
+            elif self.model.training_strategy == TrainingStrategy.POINTWISE_BASED:
                 h = torch.LongTensor(data[0]).to(self.config.device)
                 r = torch.LongTensor(data[1]).to(self.config.device)
                 t = torch.LongTensor(data[2]).to(self.config.device)
@@ -312,52 +308,12 @@
                 loss = pos_preds + self.config.margin - neg_preds
                 loss = torch.max(loss, torch.zeros_like(loss)).sum()
                 
-=======
-        progress_bar = tqdm(range(num_batch))
-
-        for batch_idx in progress_bar:
-            data = list(next(self.generator))
-            self.optimizer.zero_grad()
-            if self.model.training_strategy == TrainingStrategy.PROJECTION_BASED:
-                h = torch.LongTensor(data[0])
-                r = torch.LongTensor(data[1])
-                t = torch.LongTensor(data[2])
-                hr_t = data[3]
-                tr_h = data[4]
-                loss = self.train_step_projection(h, r, t, hr_t, tr_h)
-                acc_loss += loss.item()
-            # elif self.model.training_strategy == TrainingStrategy.POINTWISE_BASED:
-            #     h = tf.convert_to_tensor(data[0], dtype=tf.int32)
-            #     r = tf.convert_to_tensor(data[1], dtype=tf.int32)
-            #     t = tf.convert_to_tensor(data[2], dtype=tf.int32)
-            #     y = tf.convert_to_tensor(data[3], dtype=tf.float32)
-            #     loss = self.train_step_pointwise(h, r, t, y)
-            else:
-                pos_h = torch.LongTensor(data[0]).to(self.config.device)
-                pos_r = torch.LongTensor(data[1]).to(self.config.device)
-                pos_t = torch.LongTensor(data[2]).to(self.config.device)
-                neg_h = torch.LongTensor(data[3]).to(self.config.device)
-                neg_r = torch.LongTensor(data[4]).to(self.config.device)
-                neg_t = torch.LongTensor(data[5]).to(self.config.device)
-
-                pos_preds = self.model(pos_h, pos_r, pos_t)
-                neg_preds = self.model(neg_h, neg_r, neg_t)
-
-                # others that use margin-based & pairwise loss function. (unif or bern)
-                loss = pos_preds + self.config.margin - neg_preds
-
-            loss = torch.max(loss, torch.zeros_like(loss)).sum()
->>>>>>> 2d44673c
             loss.backward()
             self.optimizer.step()
             acc_loss += loss.item()
 
             if not tuning:
-<<<<<<< HEAD
-                pbar.set_description('acc_loss: %f, cur_loss: %f'% (acc_loss, loss))
-=======
                 progress_bar.set_description('acc_loss: %f, cur_loss: %f'% (acc_loss, loss))
->>>>>>> 2d44673c
             
         self.training_results.append([epoch_idx, acc_loss])
 
