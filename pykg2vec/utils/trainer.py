--- conflicted
+++ resolved
@@ -162,26 +162,11 @@
         return loss
 
     def train_step_projection(self, h, r, t, hr_t, tr_h):
-<<<<<<< HEAD
-        if self.model.model_name.lower() == "conve" or self.model.model_name.lower() == "tucker":
+        if self.model.model_name.lower() in ["conve", "tucker", "interacte"]:
             pred_tails = self.model(h, r, direction="tail")  # (h, r) -> hr_t forward
             pred_heads = self.model(t, r, direction="head")  # (t, r) -> tr_h backward
-            loss = self.model.criterion(pred_heads, pred_tails, tr_h, hr_t, self.config.label_smoothing, self.config.tot_entity)
-
-=======
-        if self.model.model_name.lower() in ["conve", "tucker", "interacte"]:
-            if hasattr(self.config, 'label_smoothing'):
-                hr_t = hr_t * (1.0 - self.config.label_smoothing) + 1.0 / self.config.tot_entity
-                tr_h = tr_h * (1.0 - self.config.label_smoothing) + 1.0 / self.config.tot_entity
-
-            pred_tails = self.model(h, r, direction="tail")  # (h, r) -> hr_t forward
-            pred_heads = self.model(t, r, direction="head")  # (t, r) -> tr_h backward
-
-            loss_tails = torch.mean(F.binary_cross_entropy(pred_tails, hr_t))
-            loss_heads = torch.mean(F.binary_cross_entropy(pred_heads, tr_h))
-
-            loss = loss_tails + loss_heads
->>>>>>> 7cc1f0b5
+            loss = self.model.criterion(pred_heads, pred_tails, tr_h, hr_t, self.config.label_smoothing,
+                                        self.config.tot_entity)
         else:
             pred_tails = self.model(h, r, hr_t, direction="tail")  # (h, r) -> hr_t forward
             pred_heads = self.model(t, r, tr_h, direction="head")  # (t, r) -> tr_h backward
@@ -195,14 +180,9 @@
         preds = self.model(h, r, t)
         loss = self.model.criterion(preds, target)
 
-<<<<<<< HEAD
-        # for complex & complex-N3 & DistMult & CP & ANALOGY
+        # for complex & complex-N3 & DistMult & CP & ANALOGY & QuatE & OctonionE
         loss += self.model.get_reg(h, r, t)
         return loss
-=======
-        if hasattr(self.model, 'get_reg'): # for complex & complex-N3 & DistMult & CP & ANALOGY & QuatE & OctonionE
-            loss += self.model.get_reg(h, r, t)
->>>>>>> 7cc1f0b5
 
     def train_step_hyperbolic(self, h, r, t, target):
         preds = self.model(h, r, t)
