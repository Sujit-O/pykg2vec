#!/usr/bin/env python
# -*- coding: utf-8 -*-
"""
This module is for evaluating the results
"""
from __future__ import absolute_import
from __future__ import division
from __future__ import print_function
import sys

sys.path.append("../")
import os
import numpy as np
import pandas as pd
from core.KGMeta import EvaluationMeta
import timeit
from multiprocessing import Process, Manager, Queue
import progressbar


def eval_batch_head(id_replace_head, h, r, t, tr_h):
    hrank = 0
    fhrank = 0

    for j in range(len(id_replace_head)):
        val = id_replace_head[-j - 1]
        if val == h:
            break
        else:
            hrank += 1
            fhrank += 1
            if val in tr_h[(t, r)]:
                fhrank -= 1

    return hrank, fhrank


def eval_batch_tail(id_replace_tail, h, r, t, hr_t):
    trank = 0
    ftrank = 0

    for j in range(len(id_replace_tail)):
        val = id_replace_tail[-j - 1]
        if val == t:
            break
        else:
            trank += 1
            ftrank += 1
            if val in hr_t[(h, r)]:
                ftrank -= 1
    return trank, ftrank


def display_summary(epoch, hits, mean_rank_head, mean_rank_tail,
                    filter_mean_rank_head, filter_mean_rank_tail,
                    hit_head, hit_tail, filter_hit_head, filter_hit_tail, start_time):
    print("------Test Results: Epoch: %d --- time: %.2f------------" % (epoch, timeit.default_timer() - start_time))
    print('--mean rank          : %.4f' % ((mean_rank_head[epoch] +
                                            mean_rank_tail[epoch]) / 2))
    print('--filtered mean rank : %.4f' % ((filter_mean_rank_head[epoch] +
                                            filter_mean_rank_tail[epoch]) / 2))
    for hit in hits:
        print('--hits%d             : %.4f ' % (hit, (hit_head[(epoch, hit)] +
                                                      hit_tail[(epoch, hit)]) / 2))
        print('--filter hits%d      : %.4f ' % (hit, (filter_hit_head[(epoch, hit)] +
                                                      filter_hit_tail[(epoch, hit)]) / 2))
    print("---------------------------------------------------------")


def evaluation_process(result_queue, tr_h, hr_t,
                       mean_rank_head, mean_rank_tail, filter_mean_rank_head,
                       filter_mean_rank_tail, hit_head, hit_tail,
                       filter_hit_head, filter_hit_tail, hits, total_epoch):
    while True:
        if not result_queue.empty():
            result = result_queue.get()
            id_replace_tail = result[0]
            id_replace_head = result[1]
            h_list = result[2]
            r_list = result[3]
            t_list = result[4]
            epoch = result[5]

            rank_head = []
            rank_tail = []
            filter_rank_head = []
            filter_rank_tail = []
            total_test = len(h_list)

            start_time = timeit.default_timer()
            for triple_id in range(total_test):
                t_rank, fil_t_rank = eval_batch_tail(id_replace_tail[triple_id], h_list[triple_id],
                                                     r_list[triple_id], t_list[triple_id], hr_t)
                h_rank, fil_h_rank = eval_batch_head(id_replace_head[triple_id], h_list[triple_id],
                                                     r_list[triple_id], t_list[triple_id], tr_h)
                rank_head.append(h_rank)
                filter_rank_head.append(fil_h_rank)
                rank_tail.append(t_rank)
                filter_rank_tail.append(fil_t_rank)

            mean_rank_head[epoch] = np.sum(rank_head, dtype=np.float32) / total_test
            mean_rank_tail[epoch] = np.sum(rank_tail, dtype=np.float32) / total_test

            filter_mean_rank_head[epoch] = np.sum(filter_rank_head,
                                                  dtype=np.float32) / total_test
            filter_mean_rank_tail[epoch] = np.sum(filter_rank_tail,
                                                  dtype=np.float32) / total_test

            for hit in hits:
                hit_head[(epoch, hit)] = np.sum(np.asarray(rank_head) < hit,

                                                dtype=np.float32) / total_test
                hit_tail[(epoch, hit)] = np.sum(np.asarray(rank_tail) < hit,
                                                dtype=np.float32) / total_test
                filter_hit_head[(epoch, hit)] = np.sum(np.asarray(filter_rank_head) < hit,
                                                       dtype=np.float32) / total_test
                filter_hit_tail[(epoch, hit)] = np.sum(np.asarray(filter_rank_tail) < hit,
                                                       dtype=np.float32) / total_test
            del rank_head, rank_tail, filter_rank_head, filter_rank_tail

            display_summary(epoch, hits, mean_rank_head, mean_rank_tail,
                            filter_mean_rank_head, filter_mean_rank_tail,
                            hit_head, hit_tail, filter_hit_head, filter_hit_tail, start_time)

            if epoch == total_epoch - 1:
                return


class Evaluation(EvaluationMeta):

    def __init__(self, model=None, debug=False, test_data='test'):
        self.model = model
        self.debug = debug
        self.size_per_batch = self.model.config.batch_size_testing

        self.n_test = model.config.test_num
        self.hits = model.config.hits
        self.eval_process_list = []

        manager = Manager()

        self.mean_rank_head = manager.dict()
        self.mean_rank_tail = manager.dict()
        self.filter_mean_rank_head = manager.dict()
        self.filter_mean_rank_tail = manager.dict()

        self.hit_head = manager.dict()
        self.hit_tail = manager.dict()
        self.filter_hit_head = manager.dict()
        self.filter_hit_tail = manager.dict()

        self.epoch = []
        self.hr_t = manager.dict()
        self.tr_h = manager.dict()

        self.hr_t = self.model.config.knowledge_graph.read_cache_data('hr_t')
        self.tr_h = self.model.config.knowledge_graph.read_cache_data('tr_h')

        self.data_stats = self.model.config.kg_meta
        self.result_queue = Queue()

        knowledge_graph = self.model.config.knowledge_graph

        if test_data == 'test':
<<<<<<< HEAD
            self.eval_data = knowledge_graph.triplets['test']
        elif test_data == 'valid':
            self.eval_data = knowledge_graph.triplets['valid']
=======
            eval_data = knowledge_graph.read_cache_data('triplets_test')
        elif test_data == 'valid':
            eval_data = knowledge_graph.read_cache_data('triplets_valid')
>>>>>>> ec05ffd7
        else:
            raise NotImplementedError("%s datatype is not available!" % test_data)

        tot_data = len(self.eval_data)

        if self.n_test == 0:
            self.n_test = tot_data
        else:
            self.n_test = min(self.n_test, tot_data)

        self.loop_len = self.n_test // self.size_per_batch if not self.debug else 2

        if self.n_test < self.size_per_batch:
            self.loop_len = 1
        self.n_test = self.size_per_batch * self.loop_len

        rank_calculator = Process(target=evaluation_process,
                                  args=(self.result_queue, self.tr_h, self.hr_t,
                                        self.mean_rank_head, self.mean_rank_tail,
                                        self.filter_mean_rank_head,
                                        self.filter_mean_rank_tail, self.hit_head,
                                        self.hit_tail,
                                        self.filter_hit_head, self.filter_hit_tail,
                                        self.hits, self.loop_len))

        rank_calculator.daemon = True
        self.eval_process_list.append(rank_calculator)
        rank_calculator.start()

    def stop(self):
        for p in self.eval_process_list:
            p.terminate()

    def test_batch(self, sess=None, epoch=None):

        head_rank, tail_rank = self.model.test_batch()
        self.epoch.append(epoch)
        if not sess:
            raise NotImplementedError('No session found for evaluation!')

        print("Testing [%d/%d] Triples" % (self.n_test, len(self.eval_data)))

        h_list = np.zeros(shape=(self.n_test,), dtype=np.int32)
        r_list = np.zeros(shape=(self.n_test,), dtype=np.int32)
        t_list = np.zeros(shape=(self.n_test,), dtype=np.int32)

        id_replace_head = np.zeros(shape=(self.n_test, self.model.config.kg_meta.tot_entity), dtype=np.int32)
        id_replace_tail = np.zeros(shape=(self.n_test, self.model.config.kg_meta.tot_entity), dtype=np.int32)
        widgets = ['Inferring for Evaluation: ', progressbar.AnimatedMarker(), " Done:",
                   progressbar.Percentage(), " ", progressbar.AdaptiveETA()]
        with progressbar.ProgressBar(max_value=self.loop_len, widgets=widgets) as bar:
            for i in range(self.loop_len):
                data = np.asarray([[self.eval_data[x].h, self.eval_data [x].r, self.eval_data[x].t]
                                   for x in range(self.size_per_batch * i, self.size_per_batch * (i + 1))])
                h = data[:, 0]
                r = data[:, 1]
                t = data[:, 2]

                feed_dict = {
                    self.model.test_h_batch: h,
                    self.model.test_r_batch: r,
                    self.model.test_t_batch: t}

                head_tmp, tail_tmp = np.squeeze(sess.run([head_rank, tail_rank], feed_dict))

                h_list[self.size_per_batch * i: self.size_per_batch * (i + 1)] = h
                r_list[self.size_per_batch * i: self.size_per_batch * (i + 1)] = r
                t_list[self.size_per_batch * i: self.size_per_batch * (i + 1)] = t

                id_replace_head[self.size_per_batch * i: self.size_per_batch * (i + 1), :] = head_tmp
                id_replace_tail[self.size_per_batch * i: self.size_per_batch * (i + 1), :] = tail_tmp
                bar.update(i)

        result_data = [id_replace_tail, id_replace_head, h_list, r_list, t_list, epoch]
        self.result_queue.put(result_data)

        del id_replace_tail, id_replace_head, h_list, r_list, t_list

    def save_training_result(self, losses):
        if not os.path.exists(self.model.config.result):
            os.mkdir(self.model.config.result)
        files = os.listdir(str(self.model.config.result))
        l = len([f for f in files if self.model.model_name in f if 'Training' in f])
        df = pd.DataFrame(losses, columns=['Epochs', 'Loss'])

        with open(str(self.model.config.result / (self.model.model_name + '_Training_results_' + str(l) + '.csv')),
                  'w') as fh:
            df.to_csv(fh)

    def save_test_summary(self):
        # wait for all the results to be processed
        self.eval_process_list[-1].join()
        if not os.path.exists(self.model.config.result):
            os.mkdir(self.model.config.result)
        files = os.listdir(str(self.model.config.result))
        l = len([f for f in files if self.model.model_name in f if 'Testing' in f])
        with open(str(self.model.config.result / (self.model.model_name + '_summary_' + str(l) + '.txt')), 'w') as fh:
            fh.write('----------------SUMMARY----------------\n')
            for key, val in self.model.config.__dict__.items():
                if 'gpu' in key:
                    continue
                if not isinstance(val, str):
                    if isinstance(val, list):
                        v_tmp = '['
                        for i, v in enumerate(val):
                            if i == 0:
                                v_tmp += str(v)
                            else:
                                v_tmp += ',' + str(v)
                        v_tmp += ']'
                        val = v_tmp
                    else:
                        val = str(val)
                fh.write(key + ':' + val + '\n')
            fh.write('-----------------------------------------\n')
        columns = ['Epoch', 'mean_rank', 'filter_mean_rank']
        for hit in self.hits:
            columns += ['hits' + str(hit), 'filter_hits' + str(hit)]

        results = []
        for epoch in self.epoch:
            res_tmp = [epoch, (self.mean_rank_head[epoch] + self.mean_rank_tail[epoch]) / 2,
                       (self.filter_mean_rank_head[epoch] + self.filter_mean_rank_tail[epoch]) / 2]

            for hit in self.hits:
                res_tmp.append((self.hit_head[(epoch, hit)] + self.hit_tail[(epoch, hit)]) / 2)
                res_tmp.append((self.filter_hit_head[(epoch, hit)] + self.filter_hit_tail[(epoch, hit)]) / 2)
            results.append(res_tmp)

        df = pd.DataFrame(results, columns=columns)

        with open(str(self.model.config.result / (self.model.model_name + '_Testing_results_' + str(l) + '.csv')),
                  'w') as fh:
            df.to_csv(fh)


if __name__ == '__main__':
    e = Evaluation()<|MERGE_RESOLUTION|>--- conflicted
+++ resolved
@@ -162,15 +162,9 @@
         knowledge_graph = self.model.config.knowledge_graph
 
         if test_data == 'test':
-<<<<<<< HEAD
-            self.eval_data = knowledge_graph.triplets['test']
+            self.eval_data = knowledge_graph.read_cache_data('triplets_test')
         elif test_data == 'valid':
-            self.eval_data = knowledge_graph.triplets['valid']
-=======
-            eval_data = knowledge_graph.read_cache_data('triplets_test')
-        elif test_data == 'valid':
-            eval_data = knowledge_graph.read_cache_data('triplets_valid')
->>>>>>> ec05ffd7
+            self.eval_data = knowledge_graph.read_cache_data('triplets_valid')
         else:
             raise NotImplementedError("%s datatype is not available!" % test_data)
 
