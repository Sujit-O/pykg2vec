#!/usr/bin/env python
# -*- coding: utf-8 -*-
import torch
import torch.nn as nn
import torch.nn.functional as F
import numpy as np
from pykg2vec.models.KGMeta import ProjectionModel
from pykg2vec.models.Domain import NamedEmbedding
from pykg2vec.utils.criterion import Criterion


class ConvE(ProjectionModel):
    """
        `Convolutional 2D Knowledge Graph Embeddings`_ (ConvE) is a multi-layer convolutional network model for link prediction,
        it is a embedding model which is highly parameter efficient.
        ConvE is the first non-linear model that uses a global 2D convolution operation on the combined and head entity and relation embedding vectors. The obtained feature maps are made flattened and then transformed through a fully connected layer. The projected target vector is then computed by performing linear transformation (passing through the fully connected layer) and activation function, and finally an inner product with the latent representation of every entities.

        Args:
            config (object): Model configuration parameters.

        Examples:
            >>> from pykg2vec.models.projection import ConvE
            >>> from pykg2vec.utils.trainer import Trainer
            >>> model = ConvE()
            >>> trainer = Trainer(model=model)
            >>> trainer.build_model()
            >>> trainer.train_model()

        .. _Convolutional 2D Knowledge Graph Embeddings:
            https://www.aaai.org/ocs/index.php/AAAI/AAAI18/paper/download/17366/15884

    """

    def __init__(self, **kwargs):
        super(ConvE, self).__init__(self.__class__.__name__.lower())
        param_list = ["tot_entity", "tot_relation", "hidden_size", "hidden_size_1",
                      "lmbda", "input_dropout", "feature_map_dropout", "hidden_dropout"]
        param_dict = self.load_params(param_list, kwargs)
        self.__dict__.update(param_dict)

        self.hidden_size_2 = self.hidden_size // self.hidden_size_1

        num_total_ent = self.tot_entity
        num_total_rel = self.tot_relation
        k = self.hidden_size

        self.ent_embeddings = NamedEmbedding("ent_embedding", num_total_ent, k)

        # because conve considers the reciprocal relations,
        # so every rel should have its mirrored rev_rel in ConvE.
        self.rel_embeddings = NamedEmbedding("rel_embedding", num_total_rel*2, k)

        self.b = NamedEmbedding("b", 1, num_total_ent)

        self.bn0 = nn.BatchNorm2d(1)
        self.inp_drop = nn.Dropout(self.input_dropout)
        self.conv2d_1 = nn.Conv2d(1, 32, (3, 3), stride=(1, 1))
        self.bn1 = nn.BatchNorm2d(32)
        self.feat_drop = nn.Dropout2d(self.feature_map_dropout)
        self.fc = nn.Linear((2*self.hidden_size_2-3+1)*(self.hidden_size_1-3+1)*32, k) # use the conv output shape * out_channel
        self.hidden_drop = nn.Dropout(self.hidden_dropout)
        self.bn2 = nn.BatchNorm1d(k)

        self.parameter_list = [
            self.ent_embeddings,
            self.rel_embeddings,
            self.b,
        ]

        self.criterion = Criterion.dnn

    def embed(self, h, r, t):
        """Function to get the embedding value.

           Args:
               h (Tensor): Head entities ids.
               r (Tensor): Relation ids of the triple.
               t (Tensor): Tail entity ids of the triple.

            Returns:
                Tensors: Returns head, relation and tail embedding Tensors.
        """
        emb_h = self.ent_embeddings(h)
        emb_r = self.rel_embeddings(r)
        emb_t = self.ent_embeddings(t)

        return emb_h, emb_r, emb_t

    def embed2(self, e, r):
        emb_e = self.ent_embeddings(e)
        emb_r = self.rel_embeddings(r)
        return emb_e, emb_r

    def inner_forward(self, st_inp, first_dimension_size):
        """Implements the forward pass layers of the algorithm."""
        x = self.bn0(st_inp) # 2d batch norm over feature dimension.
        x = self.inp_drop(x) # [b, 1, 2*hidden_size_2, hidden_size_1]
        x = self.conv2d_1(x) # [b, 32, 2*hidden_size_2-3+1, hidden_size_1-3+1]
        x = self.bn1(x) # 2d batch normalization across feature dimension
        x = torch.relu(x)
        x = self.feat_drop(x)
        x = x.view(first_dimension_size, -1) # flatten => [b, 32*(2*hidden_size_2-3+1)*(hidden_size_1-3+1)
        x = self.fc(x) # dense layer => [b, k]
        x = self.hidden_drop(x)
        if self.training:
            x = self.bn2(x) # batch normalization across the last axis
        x = torch.relu(x)
        x = torch.matmul(x, self.ent_embeddings.weight.T) # [b, k] * [k, tot_ent] => [b, tot_ent]
        x = torch.add(x, self.b.weight) # add a bias value
        return torch.sigmoid(x) # sigmoid activation

    def forward(self, e, r, direction="tail"):
        assert direction in ("head", "tail"), "Unknown forward direction"
        if direction == "head":
            e_emb, r_emb = self.embed2(e, r + self.tot_relation)
        else:
            e_emb, r_emb = self.embed2(e, r)

        stacked_e = e_emb.view(-1, 1, self.hidden_size_2, self.hidden_size_1)
        stacked_r = r_emb.view(-1, 1, self.hidden_size_2, self.hidden_size_1)
        stacked_er = torch.cat([stacked_e, stacked_r], 2)

        preds = self.inner_forward(stacked_er, list(e.shape)[0])

        return preds

    def predict_tail_rank(self, e, r, topk=-1):
        _, rank = torch.topk(-self.forward(e, r, direction="tail"), k=topk)
        return rank

    def predict_head_rank(self, e, r, topk=-1):
        _, rank = torch.topk(-self.forward(e, r, direction="head"), k=topk)
        return rank


class ProjE_pointwise(ProjectionModel):
    """
        `ProjE-Embedding Projection for Knowledge Graph Completion`_. (ProjE) Instead of measuring the distance or matching scores between the pair of the
        head entity and relation and then tail entity in embedding space ((h,r) vs (t)).
        ProjE projects the entity candidates onto a target vector representing the
        input data. The loss in ProjE is computed by the cross-entropy between
        the projected target vector and binary label vector, where the included
        entities will have value 0 if in negative sample set and value 1 if in
        positive sample set.
        Instead of measuring the distance or matching scores between the pair of the head entity and relation and then tail entity in embedding space ((h,r) vs (t)). ProjE projects the entity candidates onto a target vector representing the input data. The loss in ProjE is computed by the cross-entropy between the projected target vector and binary label vector, where the included entities will have value 0 if in negative sample set and value 1 if in positive sample set.


        Args:
            config (object): Model configuration parameters.

        Examples:
            >>> from pykg2vec.models.projection import ProjE_pointwise
            >>> from pykg2vec.utils.trainer import Trainer
            >>> model = ProjE_pointwise()
            >>> trainer = Trainer(model=model)
            >>> trainer.build_model()
            >>> trainer.train_model()

        .. _ProjE-Embedding Projection for Knowledge Graph Completion:
            https://arxiv.org/abs/1611.05425

    """

    def __init__(self, **kwargs):
        super(ProjE_pointwise, self).__init__(self.__class__.__name__.lower())
        param_list = ["tot_entity", "tot_relation", "hidden_size", "lmbda", "hidden_dropout"]
        param_dict = self.load_params(param_list, kwargs)
        self.__dict__.update(param_dict)

        num_total_ent = self.tot_entity
        num_total_rel = self.tot_relation
        k = self.hidden_size
        self.device = kwargs["device"]

        self.ent_embeddings = NamedEmbedding("ent_embedding", num_total_ent, k)
        self.rel_embeddings = NamedEmbedding("rel_embedding", num_total_rel, k)
        self.bc1 = NamedEmbedding("bc1", 1, k)
        self.De1 = NamedEmbedding("De1", 1, k)
        self.Dr1 = NamedEmbedding("Dr1", 1, k)
        self.bc2 = NamedEmbedding("bc2", 1, k)
        self.De2 = NamedEmbedding("De2", 1, k)
        self.Dr2 = NamedEmbedding("Dr2", 1, k)
        nn.init.xavier_uniform_(self.ent_embeddings.weight)
        nn.init.xavier_uniform_(self.rel_embeddings.weight)
        nn.init.xavier_uniform_(self.bc1.weight)
        nn.init.xavier_uniform_(self.De1.weight)
        nn.init.xavier_uniform_(self.Dr1.weight)
        nn.init.xavier_uniform_(self.bc2.weight)
        nn.init.xavier_uniform_(self.De2.weight)
        nn.init.xavier_uniform_(self.Dr2.weight)

        self.parameter_list = [
            self.ent_embeddings,
            self.rel_embeddings,
            self.bc1,
            self.De1,
            self.Dr1,
            self.bc2,
            self.De2,
            self.Dr2,
        ]

        self.criterion = Criterion.sum

    def get_reg(self):
        return self.lmbda*(torch.sum(torch.abs(self.De1.weight) + torch.abs(self.Dr1.weight)) +
                           torch.sum(torch.abs(self.De2.weight) + torch.abs(self.Dr2.weight)) +
                           torch.sum(torch.abs(self.ent_embeddings.weight)) + torch.sum(torch.abs(self.rel_embeddings.weight)))

    def forward(self, e, r, er_e2, direction="tail"):
        assert direction in ("head", "tail"), "Unknown forward direction"

        emb_hr_e = self.ent_embeddings(e)  # [m, k]
        emb_hr_r = self.rel_embeddings(r)  # [m, k]

        if direction == "tail":
            ere2_sigmoid = self.g(torch.dropout(self.f1(emb_hr_e, emb_hr_r), p=self.hidden_dropout, train=True), self.ent_embeddings.weight)
        else:
            ere2_sigmoid = self.g(torch.dropout(self.f2(emb_hr_e, emb_hr_r), p=self.hidden_dropout, train=True), self.ent_embeddings.weight)

        ere2_loss_left = -torch.sum((torch.log(torch.clamp(ere2_sigmoid, 1e-10, 1.0)) * torch.max(torch.FloatTensor([0]).to(self.device), er_e2)))
        ere2_loss_right = -torch.sum((torch.log(torch.clamp(1 - ere2_sigmoid, 1e-10, 1.0)) * torch.max(torch.FloatTensor([0]).to(self.device), torch.neg(er_e2))))

        hrt_loss = ere2_loss_left + ere2_loss_right

        return hrt_loss

    def f1(self, h, r):
        """Defines froward layer for head.

            Args:
                   h (Tensor): Head entities ids.
                   r (Tensor): Relation ids of the triple.
        """
        return torch.tanh(h * self.De1.weight + r * self.Dr1.weight + self.bc1.weight)

    def f2(self, t, r):
        """Defines forward layer for tail.

            Args:
               t (Tensor): Tail entities ids.
               r (Tensor): Relation ids of the triple.
        """
        return torch.tanh(t * self.De2.weight + r * self.Dr2.weight + self.bc2.weight)

    def g(self, f, w):
        """Defines activation layer.

            Args:
               f (Tensor): output of the forward layers.
               w (Tensor): Matrix for multiplication.
        """
        # [b, k] [k, tot_ent]
        return torch.sigmoid(torch.matmul(f, w.T))

    def predict_tail_rank(self, h, r, topk=-1):
        emb_h = self.ent_embeddings(h)  # [1, k]
        emb_r = self.rel_embeddings(r)  # [1, k]

        hrt_sigmoid = -self.g(self.f1(emb_h, emb_r), self.ent_embeddings.weight)
        _, rank = torch.topk(hrt_sigmoid, k=topk)

        return rank

    def predict_head_rank(self, t, r, topk=-1):
        emb_t = self.ent_embeddings(t)  # [m, k]
        emb_r = self.rel_embeddings(r)  # [m, k]

        hrt_sigmoid = -self.g(self.f2(emb_t, emb_r), self.ent_embeddings.weight)
        _, rank = torch.topk(hrt_sigmoid, k=topk)

        return rank


class TuckER(ProjectionModel):
    """
        `TuckER-Tensor Factorization for Knowledge Graph Completion`_ (TuckER)
        is a Tensor-factorization-based embedding technique based on
        the Tucker decomposition of a third-order binary tensor of triplets. Although
        being fully expressive, the number of parameters used in Tucker only grows linearly
        with respect to embedding dimension as the number of entities or relations in a
        knowledge graph increases.
        TuckER is a Tensor-factorization-based embedding technique based on the Tucker decomposition of a third-order binary tensor of triplets. Although being fully expressive, the number of parameters used in Tucker only grows linearly with respect to embedding dimension as the number of entities or relations in a knowledge graph increases. The author also showed in paper that the models, such as RESCAL, DistMult, ComplEx, are all special case of TuckER.


        Args:
            config (object): Model configuration parameters.

        Examples:
            >>> from pykg2vec.models.projection import TuckER
            >>> from pykg2vec.utils.trainer import Trainer
            >>> model = TuckER()
            >>> trainer = Trainer(model=model)
            >>> trainer.build_model()
            >>> trainer.train_model()

        .. _TuckER-Tensor Factorization for Knowledge Graph Completion:
            https://arxiv.org/pdf/1901.09590.pdf

    """

    def __init__(self, **kwargs):
        super(TuckER, self).__init__(self.__class__.__name__.lower())
        param_list = ["tot_entity", "tot_relation", "ent_hidden_size",
                      "rel_hidden_size", "lmbda", "input_dropout",
                      "hidden_dropout1", "hidden_dropout2"]
        param_dict = self.load_params(param_list, kwargs)
        self.__dict__.update(param_dict)

        num_total_ent = self.tot_entity
        num_total_rel = self.tot_relation
        self.d1 = self.ent_hidden_size
        self.d2 = self.rel_hidden_size

        self.ent_embeddings = NamedEmbedding("ent_embedding", num_total_ent, self.d1)
        self.rel_embeddings = NamedEmbedding("rel_embedding", num_total_rel, self.d2)
        self.W = NamedEmbedding("W", self.d2, self.d1 * self.d1)
        nn.init.xavier_uniform_(self.ent_embeddings.weight)
        nn.init.xavier_uniform_(self.rel_embeddings.weight)
        nn.init.xavier_uniform_(self.W.weight)

        self.parameter_list = [
            self.ent_embeddings,
            self.rel_embeddings,
            self.W,
        ]

        self.inp_drop = nn.Dropout(self.input_dropout)
        self.hidden_dropout1 = nn.Dropout(self.hidden_dropout1)
        self.hidden_dropout2 = nn.Dropout(self.hidden_dropout2)

        self.criterion = Criterion.dnn

    def forward(self, e1, r, direction="head"):
        """Implementation of the layer.

            Args:
                e1(Tensor): entities id.
                r(Tensor): Relation id.

            Returns:
                Tensors: Returns the activation values.
        """
        assert direction in ("head", "tail"), "Unknown forward direction"
        e1 = self.ent_embeddings(e1)
        e1 = F.normalize(e1, p=2, dim=1)
        e1 = self.inp_drop(e1)
        e1 = e1.view(-1, 1, self.d1)

        rel = self.rel_embeddings(r)
        W_mat = torch.matmul(rel, self.W.weight.view(self.d2, -1))
        W_mat = W_mat.view(-1, self.d1, self.d1)
        W_mat = self.hidden_dropout1(W_mat)

        x = torch.matmul(e1, W_mat)
        x = x.view(-1, self.d1)
        x = F.normalize(x, p=2, dim=1)
        x = self.hidden_dropout2(x)
        x = torch.matmul(x, self.ent_embeddings.weight.T)
        return F.sigmoid(x)

    def predict_tail_rank(self, e, r, topk=-1):
        _, rank = torch.topk(-self.forward(e, r, direction="tail"), k=topk)
        return rank

    def predict_head_rank(self, e, r, topk=-1):
        _, rank = torch.topk(-self.forward(e, r, direction="head"), k=topk)
<<<<<<< HEAD
        return rank
=======
        return rank

    @staticmethod
    def transpose(tensor):
        dims = tuple(range(len(tensor.shape)-1, -1, -1))    # (rank-1...0)
        return tensor.permute(dims)


class InteractE(ProjectionModel):
    """
           `InteractE: Improving Convolution-based Knowledge Graph Embeddings by Increasing Feature Interactions`_

           Args:
               config (object): Model configuration parameters.

           Examples:
               >>> from pykg2vec.models.projection import InteractE
               >>> from pykg2vec.utils.trainer import Trainer
               >>> model = InteractE()
               >>> trainer = Trainer(model=model)
               >>> trainer.build_model()
               >>> trainer.train_model()

           .. _malllabiisc: https://github.com/malllabiisc/InteractE.git

           .. _InteractE: Improving Convolution-based Knowledge Graph Embeddings by Increasing Feature Interactions:
               https://arxiv.org/abs/1911.00219

        """

    def __init__(self, **kwargs):
        super(InteractE, self).__init__(self.__class__.__name__.lower())
        param_list = ["tot_entity", "tot_relation", "input_dropout", "hidden_dropout", "feature_map_dropout",
                      "feature_permutation", "num_filters", "kernel_size", "reshape_height", "reshape_width"]
        param_dict = self.load_params(param_list, kwargs)
        self.__dict__.update(param_dict)

        self.hidden_size = self.reshape_width * self.reshape_height
        self.device = kwargs["device"]

        self.ent_embeddings = NamedEmbedding("ent_embeddings", self.tot_entity, self.hidden_size, padding_idx=None)
        self.rel_embeddings = NamedEmbedding("rel_embeddings", self.tot_relation, self.hidden_size, padding_idx=None)
        self.bceloss = nn.BCELoss()

        self.inp_drop = nn.Dropout(self.input_dropout)
        self.hidden_drop = nn.Dropout(self.hidden_dropout)
        self.feature_map_drop = nn.Dropout2d(self.feature_map_dropout)
        self.bn0 = nn.BatchNorm2d(self.feature_permutation)

        flat_sz_h = self.reshape_height
        flat_sz_w = 2 * self.reshape_width
        self.padding = 0

        self.bn1 = nn.BatchNorm2d(self.num_filters * self.feature_permutation)
        self.flat_sz = flat_sz_h * flat_sz_w * self.num_filters * self.feature_permutation

        self.bn2 = nn.BatchNorm1d(self.hidden_size)
        self.fc = nn.Linear(self.flat_sz, self.hidden_size)
        self.chequer_perm = self._get_chequer_perm()

        self.register_parameter("bias", nn.Parameter(torch.zeros(self.tot_entity)))
        self.register_parameter("conv_filt", nn.Parameter(torch.zeros(self.num_filters, 1, self.kernel_size, self.kernel_size)))

        nn.init.xavier_uniform_(self.ent_embeddings.weight)
        nn.init.xavier_uniform_(self.rel_embeddings.weight)
        nn.init.xavier_uniform_(self.conv_filt)

        self.parameter_list = [
            self.ent_embeddings,
            self.rel_embeddings,
        ]

    def embed(self, h, r, t):
        """Function to get the embedding value.

           Args:
               h (Tensor): Head entities ids.
               r (Tensor): Relation ids of the triple.
               t (Tensor): Tail entity ids of the triple.

            Returns:
                Tensors: Returns head, relation and tail embedding Tensors.
        """
        emb_h = self.ent_embeddings(h)
        emb_r = self.rel_embeddings(r)
        emb_t = self.ent_embeddings(t)

        return emb_h, emb_r, emb_t

    def embed2(self, e, r):
        emb_e = self.ent_embeddings(e)
        emb_r = self.rel_embeddings(r)
        return emb_e, emb_r

    def forward(self, e, r, direction="tail"):
        assert direction in ("head", "tail"), "Unknown forward direction"
        emb_e, emb_r = self.embed2(e, r)
        emb_comb = torch.cat([emb_e, emb_r], dim=-1)
        chequer_perm = emb_comb[:, self.chequer_perm]
        stack_inp = chequer_perm.reshape((-1, self.feature_permutation, 2 * self.reshape_width, self.reshape_height))
        stack_inp = self.bn0(stack_inp)
        x = self.inp_drop(stack_inp)
        x = InteractE._circular_padding_chw(x, self.kernel_size // 2)
        x = F.conv2d(x, self.conv_filt.repeat(self.feature_permutation, 1, 1, 1), padding=self.padding, groups=self.feature_permutation)
        x = self.bn1(x)
        x = F.relu(x)
        x = self.feature_map_drop(x)
        x = x.view(-1, self.flat_sz)
        x = self.fc(x)
        x = self.hidden_drop(x)
        x = self.bn2(x)
        x = F.relu(x)

        x = torch.mm(x, self.ent_embeddings.weight.transpose(1, 0))
        x += self.bias.expand_as(x)

        return torch.sigmoid(x)

    def predict_tail_rank(self, e, r, topk=-1):
        _, rank = torch.topk(-self.forward(e, r, direction="tail"), k=topk)
        return rank

    def predict_head_rank(self, e, r, topk=-1):
        _, rank = torch.topk(-self.forward(e, r, direction="head"), k=topk)
        return rank

    @staticmethod
    def _circular_padding_chw(batch, padding):
        upper_pad = batch[..., -padding:, :]
        lower_pad = batch[..., :padding, :]
        temp = torch.cat([upper_pad, batch, lower_pad], dim=2)

        left_pad = temp[..., -padding:]
        right_pad = temp[..., :padding]
        padded = torch.cat([left_pad, temp, right_pad], dim=3)
        return padded

    def _get_chequer_perm(self):
        ent_perm = np.int32([np.random.permutation(self.hidden_size) for _ in range(self.feature_permutation)])
        rel_perm = np.int32([np.random.permutation(self.hidden_size) for _ in range(self.feature_permutation)])

        comb_idx = []
        for k in range(self.feature_permutation):
            temp = []
            ent_idx, rel_idx = 0, 0

            for i in range(self.reshape_height):
                for _ in range(self.reshape_width):
                    if k % 2 == 0:
                        if i % 2 == 0:
                            temp.append(ent_perm[k, ent_idx])
                            ent_idx += 1
                            temp.append(rel_perm[k, rel_idx] + self.hidden_size)
                            rel_idx += 1
                        else:
                            temp.append(rel_perm[k, rel_idx] + self.hidden_size)
                            rel_idx += 1
                            temp.append(ent_perm[k, ent_idx])
                            ent_idx += 1
                    else:
                        if i % 2 == 0:
                            temp.append(rel_perm[k, rel_idx] + self.hidden_size)
                            rel_idx += 1
                            temp.append(ent_perm[k, ent_idx])
                            ent_idx += 1
                        else:
                            temp.append(ent_perm[k, ent_idx])
                            ent_idx += 1
                            temp.append(rel_perm[k, rel_idx] + self.hidden_size)
                            rel_idx += 1

            comb_idx.append(temp)

        chequer_perm = torch.LongTensor(np.int32(comb_idx)).to(self.device)
        return chequer_perm
>>>>>>> 7cc1f0b5
<|MERGE_RESOLUTION|>--- conflicted
+++ resolved
@@ -365,15 +365,7 @@
 
     def predict_head_rank(self, e, r, topk=-1):
         _, rank = torch.topk(-self.forward(e, r, direction="head"), k=topk)
-<<<<<<< HEAD
-        return rank
-=======
-        return rank
-
-    @staticmethod
-    def transpose(tensor):
-        dims = tuple(range(len(tensor.shape)-1, -1, -1))    # (rank-1...0)
-        return tensor.permute(dims)
+        return rank
 
 
 class InteractE(ProjectionModel):
@@ -439,6 +431,8 @@
             self.ent_embeddings,
             self.rel_embeddings,
         ]
+
+        self.criterion = Criterion.dnn
 
     def embed(self, h, r, t):
         """Function to get the embedding value.
@@ -542,5 +536,4 @@
             comb_idx.append(temp)
 
         chequer_perm = torch.LongTensor(np.int32(comb_idx)).to(self.device)
-        return chequer_perm
->>>>>>> 7cc1f0b5
+        return chequer_perm